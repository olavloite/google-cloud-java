--- conflicted
+++ resolved
@@ -776,7 +776,7 @@
     @Override
     public long executePartitionedUpdate(Statement stmt) {
       setActive(null);
-      PartitionedDMLTransaction txn = new PartitionedDMLTransaction(this, rpc);
+      PartitionedDMLTransaction txn = new PartitionedDMLTransaction(this, gapicRpc);
       return txn.executePartitionedUpdate(stmt);
     }
 
@@ -1088,9 +1088,6 @@
       beforeReadOrQuery();
       final ExecuteSqlRequest.Builder request =
           getExecuteSqlRequestBuilder(statement, queryMode);
-      if (partitionToken != null) {
-        request.setPartitionToken(partitionToken);
-      }
       final int prefetchChunks =
           readOptions.hasPrefetchChunks() ? readOptions.prefetchChunks() : defaultPrefetchChunks;
       ResumableStreamIterator stream =
@@ -1102,21 +1099,13 @@
                 request.setResumeToken(resumeToken);
               }
               SpannerRpc.StreamingCall call =
-<<<<<<< HEAD
                   rpc.executeQuery(
                       resumeToken == null
-                          ? request
-                          : request.toBuilder().setResumeToken(resumeToken).build(),
+                          ? request.build()
+                          : request.setResumeToken(resumeToken).build(),
                       stream.consumer(),
                       session.options);
               call.request(prefetchChunks);
-=======
-                  rpc.executeQuery(request.build(), stream.consumer(), session.options);
-              // We get one message for free.
-              if (prefetchChunks > 1) {
-                call.request(prefetchChunks - 1);
-              }
->>>>>>> 69e2cdab
               stream.setCall(call);
               return stream;
             }
@@ -1211,6 +1200,7 @@
       if (partitionToken != null) {
         builder.setPartitionToken(partitionToken);
       }
+      final ReadRequest request = builder.build();
       final int prefetchChunks =
           readOptions.hasPrefetchChunks() ? readOptions.prefetchChunks() : defaultPrefetchChunks;
       ResumableStreamIterator stream =
@@ -1222,7 +1212,6 @@
                 builder.setResumeToken(resumeToken);
               }
               SpannerRpc.StreamingCall call =
-<<<<<<< HEAD
                   rpc.read(
                       resumeToken == null
                           ? request
@@ -1230,13 +1219,6 @@
                       stream.consumer(),
                       session.options);
               call.request(prefetchChunks);
-=======
-                  rpc.read(builder.build(), stream.consumer(), session.options);
-              // We get one message for free.
-              if (prefetchChunks > 1) {
-                call.request(prefetchChunks - 1);
-              }
->>>>>>> 69e2cdab
               stream.setCall(call);
               return stream;
             }
