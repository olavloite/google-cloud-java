--- conflicted
+++ resolved
@@ -410,37 +410,15 @@
   }
 
   @Test
-  public void setWithArrayUnion() throws Exception {
-    doReturn(FIELD_TRANSFORM_COMMIT_RESPONSE)
-        .when(firestoreMock)
-        .sendRequest(
-            commitCapture.capture(), Matchers.<UnaryCallable<CommitRequest, CommitResponse>>any());
-
-    documentReference.set(map("foo", FieldValue.arrayUnion("bar", map("foo", "baz")))).get();
-
-    CommitRequest set =
-        commit(
-            set(Collections.<String, Value>emptyMap()),
-            transform("foo", arrayUnion(string("bar"), object("foo", string("baz")))));
-
-    CommitRequest commitRequest = commitCapture.getValue();
-    assertCommitEquals(set, commitRequest);
-  }
-
-  @Test
   public void setWithIncrement() throws Exception {
     doReturn(FIELD_TRANSFORM_COMMIT_RESPONSE)
         .when(firestoreMock)
         .sendRequest(
             commitCapture.capture(), Matchers.<UnaryCallable<CommitRequest, CommitResponse>>any());
 
-<<<<<<< HEAD
     documentReference
         .set(map("integer", FieldValue.increment(1), "double", FieldValue.increment(1.1)))
         .get();
-=======
-    documentReference.set(map("foo", FieldValue.arrayRemove("bar", map("foo", "baz")))).get();
->>>>>>> b7343856
 
     CommitRequest set =
         commit(
@@ -450,6 +428,24 @@
                 increment(Value.newBuilder().setIntegerValue(1).build()),
                 "double",
                 increment(Value.newBuilder().setDoubleValue(1.1).build())));
+
+    CommitRequest commitRequest = commitCapture.getValue();
+    assertCommitEquals(set, commitRequest);
+  }
+
+  @Test
+  public void setWithArrayUnion() throws Exception {
+    doReturn(FIELD_TRANSFORM_COMMIT_RESPONSE)
+        .when(firestoreMock)
+        .sendRequest(
+            commitCapture.capture(), Matchers.<UnaryCallable<CommitRequest, CommitResponse>>any());
+
+    documentReference.set(map("foo", FieldValue.arrayUnion("bar", map("foo", "baz")))).get();
+
+    CommitRequest set =
+        commit(
+            set(Collections.<String, Value>emptyMap()),
+            transform("foo", arrayUnion(string("bar"), object("foo", string("baz")))));
 
     CommitRequest commitRequest = commitCapture.getValue();
     assertCommitEquals(set, commitRequest);
