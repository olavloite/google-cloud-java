--- conflicted
+++ resolved
@@ -16,37 +16,10 @@
 
 package com.google.gcloud.spi;
 
-<<<<<<< HEAD
-import com.google.common.collect.ImmutableMap;
-=======
-import com.google.api.services.datastore.DatastoreV1.AllocateIdsRequest;
-import com.google.api.services.datastore.DatastoreV1.AllocateIdsResponse;
-import com.google.api.services.datastore.DatastoreV1.BeginTransactionRequest;
-import com.google.api.services.datastore.DatastoreV1.BeginTransactionResponse;
-import com.google.api.services.datastore.DatastoreV1.CommitRequest;
-import com.google.api.services.datastore.DatastoreV1.CommitResponse;
-import com.google.api.services.datastore.DatastoreV1.LookupRequest;
-import com.google.api.services.datastore.DatastoreV1.LookupResponse;
-import com.google.api.services.datastore.DatastoreV1.RollbackRequest;
-import com.google.api.services.datastore.DatastoreV1.RollbackResponse;
-import com.google.api.services.datastore.DatastoreV1.RunQueryRequest;
-import com.google.api.services.datastore.DatastoreV1.RunQueryResponse;
-import com.google.api.services.datastore.client.Datastore;
-import com.google.api.services.datastore.client.DatastoreFactory;
-import com.google.api.services.datastore.client.DatastoreOptions.Builder;
-import com.google.common.base.Preconditions;
 import com.google.gcloud.datastore.DatastoreException;
->>>>>>> 44a1533d
 import com.google.gcloud.datastore.DatastoreOptions;
 
-<<<<<<< HEAD
-=======
-import org.json.JSONException;
-import org.json.JSONObject;
-import org.json.JSONTokener;
-
 import java.io.IOException;
->>>>>>> 44a1533d
 import java.net.InetAddress;
 import java.net.URL;
 
@@ -55,8 +28,7 @@
   private final com.google.datastore.v1beta3.client.Datastore client;
 
   public DefaultDatastoreRpc(DatastoreOptions options) {
-<<<<<<< HEAD
-    com.google.datastore.v1beta3.client.DatastoreOptions.Builder clientBuilder = 
+    com.google.datastore.v1beta3.client.DatastoreOptions.Builder clientBuilder =
         new com.google.datastore.v1beta3.client.DatastoreOptions.Builder()
             .projectId(options.projectId())
             .initializer(options.httpRequestInitializer());
@@ -74,23 +46,6 @@
           + com.google.datastore.v1beta3.client.DatastoreFactory.VERSION + "/projects/"
           + options.projectId();
       clientBuilder = clientBuilder.projectId(null).projectEndpoint(fullURL);
-=======
-    String normalizedHost = normalizeHost(options.host());
-    client = DatastoreFactory.get().create(
-        new Builder()
-            .dataset(options.projectId())
-            .host(normalizedHost)
-            .initializer(options.httpRequestInitializer())
-            .build());
-  }
-
-  private static String normalizeHost(String host) {
-    host = host.toLowerCase();
-    if (includesScheme(host)) {
-      Preconditions.checkArgument(!(host.startsWith("https://") && isLocalHost(host)),
-          "\"https\" is not supported for localhost.  Use \"http\" instead.");
-      return host;
->>>>>>> 44a1533d
     }
     client = com.google.datastore.v1beta3.client.DatastoreFactory.get()
         .create(clientBuilder.build());
@@ -120,146 +75,78 @@
     return url;
   }
 
-<<<<<<< HEAD
-  private static DatastoreRpcException translate(
+  private static DatastoreException translate(
       com.google.datastore.v1beta3.client.DatastoreException exception) {
-    String reasonStr = "";
+    String reason = "";
     if (exception.getCode() != null) {
-      reasonStr = exception.getCode().name();
-=======
-  private static DatastoreException translate(
-      com.google.api.services.datastore.client.DatastoreException exception) {
-    String message = exception.getMessage();
-    int code = exception.getCode();
-    String reason = "";
-    if (message != null) {
-      try {
-        JSONObject json = new JSONObject(new JSONTokener(message));
-        JSONObject error = json.getJSONObject("error").getJSONArray("errors").getJSONObject(0);
-        reason = error.getString("reason");
-        message = error.getString("message");
-      } catch (JSONException ignore) {
-        // ignore - will be converted to unknown
-      }
->>>>>>> 44a1533d
+      reason = exception.getCode().name();
     }
-    if (reason == null) {
+    if (reason.isEmpty()) {
       if (exception.getCause() instanceof IOException) {
         return new DatastoreException((IOException) exception.getCause());
       }
     }
-<<<<<<< HEAD
-    return reason != null
-        ? new DatastoreRpcException(reason)
-        : new DatastoreRpcException("Unknown", 
-            exception.getCode().ordinal(), 
-            false, 
-            exception.getMessage());
+    return new DatastoreException(
+        exception.getCode().ordinal(), exception.getMessage(), reason, exception);
   }
 
   @Override
   public com.google.datastore.v1beta3.AllocateIdsResponse allocateIds(
-      com.google.datastore.v1beta3.AllocateIdsRequest request) throws DatastoreRpcException {
+      com.google.datastore.v1beta3.AllocateIdsRequest request) throws DatastoreException {
     try {
       return client.allocateIds(request);
     } catch (com.google.datastore.v1beta3.client.DatastoreException ex) {
-=======
-    return new DatastoreException(code, message, reason, exception);
-  }
 
-  @Override
-  public AllocateIdsResponse allocateIds(AllocateIdsRequest request)
-      throws DatastoreException {
-    try {
-      return client.allocateIds(request);
-    } catch (com.google.api.services.datastore.client.DatastoreException ex) {
->>>>>>> 44a1533d
       throw translate(ex);
     }
   }
 
   @Override
-<<<<<<< HEAD
   public com.google.datastore.v1beta3.BeginTransactionResponse beginTransaction(
-      com.google.datastore.v1beta3.BeginTransactionRequest request) throws DatastoreRpcException {
+      com.google.datastore.v1beta3.BeginTransactionRequest request) throws DatastoreException {
     try {
       return client.beginTransaction(request);
     } catch (com.google.datastore.v1beta3.client.DatastoreException ex) {
-=======
-  public BeginTransactionResponse beginTransaction(BeginTransactionRequest request)
-      throws DatastoreException {
-    try {
-      return client.beginTransaction(request);
-    } catch (com.google.api.services.datastore.client.DatastoreException ex) {
->>>>>>> 44a1533d
       throw translate(ex);
     }
   }
 
   @Override
-<<<<<<< HEAD
   public com.google.datastore.v1beta3.CommitResponse commit(
-      com.google.datastore.v1beta3.CommitRequest request) throws DatastoreRpcException {
+      com.google.datastore.v1beta3.CommitRequest request) throws DatastoreException {
     try {
       return client.commit(request);
     } catch (com.google.datastore.v1beta3.client.DatastoreException ex) {
-=======
-  public CommitResponse commit(CommitRequest request) throws DatastoreException {
-    try {
-      return client.commit(request);
-    } catch (com.google.api.services.datastore.client.DatastoreException ex) {
->>>>>>> 44a1533d
       throw translate(ex);
     }
   }
 
   @Override
-<<<<<<< HEAD
   public com.google.datastore.v1beta3.LookupResponse lookup(
-      com.google.datastore.v1beta3.LookupRequest request) throws DatastoreRpcException {
+      com.google.datastore.v1beta3.LookupRequest request) throws DatastoreException {
     try {
       return client.lookup(request);
     } catch (com.google.datastore.v1beta3.client.DatastoreException ex) {
-=======
-  public LookupResponse lookup(LookupRequest request) throws DatastoreException {
-    try {
-      return client.lookup(request);
-    } catch (com.google.api.services.datastore.client.DatastoreException ex) {
->>>>>>> 44a1533d
       throw translate(ex);
     }
   }
 
   @Override
-<<<<<<< HEAD
   public com.google.datastore.v1beta3.RollbackResponse rollback(
-      com.google.datastore.v1beta3.RollbackRequest request) throws DatastoreRpcException {
+      com.google.datastore.v1beta3.RollbackRequest request) throws DatastoreException {
     try {
       return client.rollback(request);
     } catch (com.google.datastore.v1beta3.client.DatastoreException ex) {
-=======
-  public RollbackResponse rollback(RollbackRequest request) throws DatastoreException {
-    try {
-      return client.rollback(request);
-    } catch (com.google.api.services.datastore.client.DatastoreException ex) {
->>>>>>> 44a1533d
       throw translate(ex);
     }
   }
 
   @Override
-<<<<<<< HEAD
   public com.google.datastore.v1beta3.RunQueryResponse runQuery(
-      com.google.datastore.v1beta3.RunQueryRequest request) throws DatastoreRpcException {
+      com.google.datastore.v1beta3.RunQueryRequest request) throws DatastoreException {
     try {
       return client.runQuery(request);
     } catch (com.google.datastore.v1beta3.client.DatastoreException ex) {
-=======
-  public RunQueryResponse runQuery(RunQueryRequest request) throws DatastoreException {
-    try {
-      return client.runQuery(request);
-    } catch (com.google.api.services.datastore.client.DatastoreException ex) {
->>>>>>> 44a1533d
       throw translate(ex);
     }
   }
