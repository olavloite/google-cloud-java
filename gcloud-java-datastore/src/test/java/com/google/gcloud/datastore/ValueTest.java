--- conflicted
+++ resolved
@@ -41,7 +41,6 @@
   private static final NullValue NULL_VALUE = NullValue.of();
   private static final StringValue STRING_VALUE = StringValue.of("hello");
   private static final RawValue RAW_VALUE = RawValue.of(STRING_VALUE.toPb());
-<<<<<<< HEAD
   private static final LatLngValue LAT_LNG_VALUE =
       LatLngValue.of(new LatLng(37.422035, -122.084124));
   private static final ImmutableMap<ValueType, Object[]> TYPES =
@@ -60,23 +59,6 @@
           .put(ValueType.LAT_LNG, new Object[] {LatLngValue.class, LAT_LNG_VALUE.get()})
           .put(ValueType.STRING, new Object[] {StringValue.class, STRING_VALUE.get()})
           .build();
-=======
-  private static final ImmutableMap<ValueType, Object[]> TYPES =
-      ImmutableMap.<ValueType, Object[]>builder()
-      .put(ValueType.NULL, new Object[] {NullValue.class, NULL_VALUE.get()})
-      .put(ValueType.KEY, new Object[] {KeyValue.class, KEY})
-      .put(ValueType.BLOB, new Object[] {BlobValue.class, BLOB})
-      .put(ValueType.BOOLEAN, new Object[] {BooleanValue.class, Boolean.TRUE})
-      .put(ValueType.DATE_TIME, new Object[] {DateTimeValue.class, DATE_TIME})
-      .put(ValueType.DOUBLE, new Object[] {DoubleValue.class, 1.25D})
-      .put(ValueType.ENTITY, new Object[] {EntityValue.class, ENTITY})
-      .put(ValueType.LIST,
-          new Object[] {ListValue.class, ImmutableList.of(NULL_VALUE, STRING_VALUE, RAW_VALUE)})
-      .put(ValueType.LONG, new Object[] {LongValue.class, 123L})
-      .put(ValueType.RAW_VALUE, new Object[] {RawValue.class, RAW_VALUE.get()})
-      .put(ValueType.STRING, new Object[] {StringValue.class, STRING_VALUE.get()})
-      .build();
->>>>>>> 44a1533d
 
   private ImmutableMap<ValueType, Value<?>> typeToValue;
 
@@ -141,56 +123,8 @@
   @Test
   public void testExcludeFromIndexes() throws Exception {
     for (Map.Entry<ValueType, Value<?>> entry : typeToValue.entrySet()) {
-<<<<<<< HEAD
       assertFalse(entry.getValue().excludeFromIndexes());
-=======
-      ValueType valueType = entry.getKey();
-      Boolean indexed = entry.getValue().hasIndexed();
-      switch (valueType) {
-        case ENTITY:
-          assertTrue(indexed);
-          break;
-        default:
-          assertFalse(indexed);
-          break;
-      }
     }
-
-    TestBuilder builder = new TestBuilder();
-    assertFalse(builder.build().hasIndexed());
-    assertTrue(builder.indexed(false).build().hasIndexed());
-    assertTrue(builder.indexed(true).build().hasIndexed());
-  }
-
-  @Test
-  public void testIndexed() throws Exception {
-    for (Map.Entry<ValueType, Value<?>> entry : typeToValue.entrySet()) {
-      ValueType valueType = entry.getKey();
-      Boolean indexed = entry.getValue().indexed();
-      switch (valueType) {
-        case ENTITY:
-          assertFalse(indexed);
-          break;
-        default:
-          assertNull(indexed);
-          break;
-      }
-    }
-
-    TestBuilder builder = new TestBuilder();
-    assertNull(builder.build().indexed());
-    assertFalse(builder.indexed(false).build().indexed());
-    assertTrue(builder.indexed(true).build().indexed());
-  }
-
-  @SuppressWarnings("deprecation")
-  @Test
-  public void testHasMeaning() throws Exception {
-    for (Value<?> value : typeToValue.values()) {
-      assertFalse(value.hasMeaning());
->>>>>>> 44a1533d
-    }
-
     TestBuilder builder = new TestBuilder();
     assertFalse(builder.build().excludeFromIndexes());
     assertTrue(builder.excludeFromIndexes(true).build().excludeFromIndexes());
@@ -200,13 +134,6 @@
   @SuppressWarnings("deprecation")
   @Test
   public void testMeaning() throws Exception {
-<<<<<<< HEAD
-=======
-    for (Value<?> value : typeToValue.values()) {
-      assertNull(value.meaning());
-    }
-
->>>>>>> 44a1533d
     TestBuilder builder = new TestBuilder();
     assertEquals(10, builder.meaning(10).build().meaning());
   }
